/**
 * (C) 2017 KISTLER INSTRUMENTE AG, Winterthur, Switzerland
 *
 * @file AdaptorAndProxy_test.cpp
 *
 * Created on: Jan 2, 2017
 * Project: sdbus-c++
 * Description: High-level D-Bus IPC C++ library based on sd-bus
 *
 * This file is part of sdbus-c++.
 *
 * sdbus-c++ is free software; you can redistribute it and/or modify it
 * under the terms of the GNU Lesser General Public License as published by
 * the Free Software Foundation, either version 2.1 of the License, or
 * (at your option) any later version.
 *
 * sdbus-c++ is distributed in the hope that it will be useful,
 * but WITHOUT ANY WARRANTY; without even the implied warranty of
 * MERCHANTABILITY or FITNESS FOR A PARTICULAR PURPOSE. See the
 * GNU Lesser General Public License for more details.
 *
 * You should have received a copy of the GNU Lesser General Public License
 * along with sdbus-c++. If not, see <http://www.gnu.org/licenses/>.
 */

// Own
#include "Connection.h"
#include "SdBus.h"

#include "TestingAdaptor.h"
#include "TestingProxy.h"

// sdbus
#include "sdbus-c++/sdbus-c++.h"

// gmock
#include <gtest/gtest.h>
#include <gmock/gmock.h>

// STL
#include <string>
#include <thread>
#include <tuple>
#include <chrono>
#include <fstream>
#include <future>

using ::testing::Eq;
using ::testing::Gt;
using ::testing::ElementsAre;
using namespace std::chrono_literals;

namespace
{

class AdaptorAndProxyFixture : public ::testing::Test
{
public:
    static void SetUpTestCase()
    {
        s_connection->requestName(INTERFACE_NAME);
        s_connection->enterProcessingLoopAsync();
    }

    static void TearDownTestCase()
    {
        s_connection->leaveProcessingLoop();
        s_connection->releaseName(INTERFACE_NAME);
    }

private:
    void SetUp() override
    {
        m_adaptor = std::make_unique<TestingAdaptor>(*s_connection);
        m_proxy = std::make_unique<TestingProxy>(INTERFACE_NAME, OBJECT_PATH);
        std::this_thread::sleep_for(50ms); // Give time for the proxy to start listening to signals
    }

    void TearDown() override
    {
        m_proxy.reset();
        m_adaptor.reset();
    }

public:
    static std::unique_ptr<sdbus::IConnection> s_connection;

    std::unique_ptr<TestingAdaptor> m_adaptor;
    std::unique_ptr<TestingProxy> m_proxy;
};

<<<<<<< HEAD
sdbus::internal::Connection AdaptorAndProxyFixture::m_connection{sdbus::internal::Connection::BusType::eSystem,
                                                                 std::make_unique<SdBus>()};
=======
std::unique_ptr<sdbus::IConnection> AdaptorAndProxyFixture::s_connection = sdbus::createSystemBusConnection();

>>>>>>> fb0224ff
}

/*-------------------------------------*/
/* --          TEST CASES           -- */
/*-------------------------------------*/

TEST(AdaptorAndProxy, CanBeConstructedSuccesfully)
{
    auto connection = sdbus::createConnection();
    connection->requestName(INTERFACE_NAME);

    ASSERT_NO_THROW(TestingAdaptor adaptor(*connection));
    ASSERT_NO_THROW(TestingProxy proxy(INTERFACE_NAME, OBJECT_PATH));

    connection->releaseName(INTERFACE_NAME);
}

// Methods

using SdbusTestObject = AdaptorAndProxyFixture;

TEST_F(SdbusTestObject, CallsEmptyMethodSuccesfully)
{
    ASSERT_NO_THROW(m_proxy->noArgNoReturn());
}

TEST_F(SdbusTestObject, CallsMethodsWithBaseTypesSuccesfully)
{
    auto resInt = m_proxy->getInt();
    ASSERT_THAT(resInt, Eq(INT32_VALUE));

    auto multiplyRes = m_proxy->multiply(INT64_VALUE, DOUBLE_VALUE);
    ASSERT_THAT(multiplyRes, Eq(INT64_VALUE * DOUBLE_VALUE));
}

TEST_F(SdbusTestObject, CallsMethodsWithTuplesSuccesfully)
{
    auto resTuple = m_proxy->getTuple();
    ASSERT_THAT(std::get<0>(resTuple), Eq(UINT32_VALUE));
    ASSERT_THAT(std::get<1>(resTuple), Eq(STRING_VALUE));
}

TEST_F(SdbusTestObject, CallsMethodsWithStructSuccesfully)
{
    sdbus::Struct<uint8_t, int16_t, double, std::string, std::vector<int16_t>> a{};
    auto vectorRes = m_proxy->getInts16FromStruct(a);
    ASSERT_THAT(vectorRes, Eq(std::vector<int16_t>{0})); // because second item is by default initialized to 0


    sdbus::Struct<uint8_t, int16_t, double, std::string, std::vector<int16_t>> b{
        UINT8_VALUE, INT16_VALUE, DOUBLE_VALUE, STRING_VALUE, {INT16_VALUE, -INT16_VALUE}
    };
    vectorRes = m_proxy->getInts16FromStruct(b);
    ASSERT_THAT(vectorRes, Eq(std::vector<int16_t>{INT16_VALUE, INT16_VALUE, -INT16_VALUE}));
}

TEST_F(SdbusTestObject, CallsMethodWithVariantSuccesfully)
{
    sdbus::Variant v{DOUBLE_VALUE};
    auto variantRes = m_proxy->processVariant(v);
    ASSERT_THAT(variantRes.get<int32_t>(), Eq(static_cast<int32_t>(DOUBLE_VALUE)));
}

TEST_F(SdbusTestObject, CallsMethodWithStructVariantsAndGetMapSuccesfully)
{
    std::vector<int32_t> x{-2, 0, 2};
    sdbus::Struct<sdbus::Variant, sdbus::Variant> y{false, true};
    auto mapOfVariants = m_proxy->getMapOfVariants(x, y);
    decltype(mapOfVariants) res{{-2, false}, {0, false}, {2, true}};

    ASSERT_THAT(mapOfVariants[-2].get<bool>(), Eq(res[-2].get<bool>()));
    ASSERT_THAT(mapOfVariants[0].get<bool>(), Eq(res[0].get<bool>()));
    ASSERT_THAT(mapOfVariants[2].get<bool>(), Eq(res[2].get<bool>()));
}

TEST_F(SdbusTestObject, CallsMethodWithStructInStructSuccesfully)
{
    auto val = m_proxy->getStructInStruct();
    ASSERT_THAT(val.get<0>(), Eq(STRING_VALUE));
    ASSERT_THAT(std::get<0>(std::get<1>(val))[INT32_VALUE], Eq(INT32_VALUE));
}

TEST_F(SdbusTestObject, CallsMethodWithTwoStructsSuccesfully)
{
    auto val = m_proxy->sumStructItems({1, 2}, {3, 4});
    ASSERT_THAT(val, Eq(1 + 2 + 3 + 4));
}

TEST_F(SdbusTestObject, CallsMethodWithTwoVectorsSuccesfully)
{
    auto val = m_proxy->sumVectorItems({1, 7}, {2, 3});
    ASSERT_THAT(val, Eq(1 + 7 + 2 + 3));
}

TEST_F(SdbusTestObject, CallsMethodWithSignatureSuccesfully)
{
    auto resSignature = m_proxy->getSignature();
    ASSERT_THAT(resSignature, Eq(SIGNATURE_VALUE));
}

TEST_F(SdbusTestObject, CallsMethodWithObjectPathSuccesfully)
{
    auto resObjectPath = m_proxy->getObjectPath();
    ASSERT_THAT(resObjectPath, Eq(OBJECT_PATH_VALUE));
}

TEST_F(SdbusTestObject, CallsMethodWithComplexTypeSuccesfully)
{
    auto resComplex = m_proxy->getComplex();
    ASSERT_THAT(resComplex.count(0), Eq(1));
}

TEST_F(SdbusTestObject, CallsMultiplyMethodWithNoReplyFlag)
{
    m_proxy->multiplyWithNoReply(INT64_VALUE, DOUBLE_VALUE);

    for (auto i = 0; i < 100; ++i)
    {
        if (m_adaptor->wasMultiplyCalled())
            break;
        std::this_thread::sleep_for(10ms);
    }
    ASSERT_TRUE(m_adaptor->wasMultiplyCalled());
    ASSERT_THAT(m_adaptor->getMultiplyResult(), Eq(INT64_VALUE * DOUBLE_VALUE));
}

TEST_F(SdbusTestObject, CallsMethodThatThrowsError)
{
    try
    {
        m_proxy->throwError();
        FAIL() << "Expected sdbus::Error exception";
    }
    catch (const sdbus::Error& e)
    {
        ASSERT_THAT(e.getName(), Eq("org.freedesktop.DBus.Error.AccessDenied"));
        ASSERT_THAT(e.getMessage(), Eq("A test error occurred (Operation not permitted)"));
    }
    catch(...)
    {
        FAIL() << "Expected sdbus::Error exception";
    }
}

TEST_F(SdbusTestObject, CallsErrorThrowingMethodWithDontExpectReplySet)
{
    ASSERT_NO_THROW(m_proxy->throwErrorWithNoReply());

    for (auto i = 0; i < 100; ++i)
    {
        if (m_adaptor->wasThrowErrorCalled())
            break;
        std::this_thread::sleep_for(10ms);
    }
    ASSERT_TRUE(m_adaptor->wasThrowErrorCalled());
}

TEST_F(SdbusTestObject, RunsServerSideAsynchoronousMethodAsynchronously)
{
    // Yeah, this is kinda timing-dependent test, but times should be safe...
    std::mutex mtx;
    std::vector<uint32_t> results;
    std::atomic<bool> invoke{};
    std::atomic<int> startedCount{};
    auto call = [&](uint32_t param)
    {
        TestingProxy proxy{INTERFACE_NAME, OBJECT_PATH};
        ++startedCount;
        while (!invoke) ;
        auto result = proxy.doOperationAsync(param);
        std::lock_guard<std::mutex> guard(mtx);
        results.push_back(result);
    };

    std::thread invocations[]{std::thread{call, 1500}, std::thread{call, 1000}, std::thread{call, 500}};
    while (startedCount != 3) ;
    invoke = true;
    std::for_each(std::begin(invocations), std::end(invocations), [](auto& t){ t.join(); });

    ASSERT_THAT(results, ElementsAre(500, 1000, 1500));
}

TEST_F(SdbusTestObject, HandlesCorrectlyABulkOfParallelServerSideAsyncMethods)
{
    std::atomic<size_t> resultCount{};
    std::atomic<bool> invoke{};
    std::atomic<int> startedCount{};
    auto call = [&]()
    {
        TestingProxy proxy{INTERFACE_NAME, OBJECT_PATH};
        ++startedCount;
        while (!invoke) ;

        size_t localResultCount{};
        for (size_t i = 0; i < 500; ++i)
        {
            auto result = proxy.doOperationAsync(i % 2);
            if (result == (i % 2)) // Correct return value?
                localResultCount++;
        }

        resultCount += localResultCount;
    };

    std::thread invocations[]{std::thread{call}, std::thread{call}, std::thread{call}};
    while (startedCount != 3) ;
    invoke = true;
    std::for_each(std::begin(invocations), std::end(invocations), [](auto& t){ t.join(); });

    ASSERT_THAT(resultCount, Eq(1500));
}

TEST_F(SdbusTestObject, InvokesMethodAsynchronouslyOnClientSide)
{
    std::promise<uint32_t> promise;
    auto future = promise.get_future();
    m_proxy->installDoOperationClientSideAsyncReplyHandler([&](uint32_t res, const sdbus::Error* err)
    {
        if (err == nullptr)
            promise.set_value(res);
        else
            promise.set_exception(std::make_exception_ptr(*err));
    });

    m_proxy->doOperationClientSideAsync(100);

    ASSERT_THAT(future.get(), Eq(100));
}

TEST_F(SdbusTestObject, InvokesErroneousMethodAsynchronouslyOnClientSide)
{
    std::promise<uint32_t> promise;
    auto future = promise.get_future();
    m_proxy->installDoOperationClientSideAsyncReplyHandler([&](uint32_t res, const sdbus::Error* err)
    {
        if (err == nullptr)
            promise.set_value(res);
        else
            promise.set_exception(std::make_exception_ptr(*err));
    });

    m_proxy->doErroneousOperationClientSideAsync();

    ASSERT_THROW(future.get(), sdbus::Error);
}

TEST_F(SdbusTestObject, FailsCallingNonexistentMethod)
{
    ASSERT_THROW(m_proxy->callNonexistentMethod(), sdbus::Error);
}

TEST_F(SdbusTestObject, FailsCallingMethodOnNonexistentInterface)
{
    ASSERT_THROW(m_proxy->callMethodOnNonexistentInterface(), sdbus::Error);
}

TEST_F(SdbusTestObject, FailsCallingMethodOnNonexistentDestination)
{
    TestingProxy proxy("wrongDestination", OBJECT_PATH);
    ASSERT_THROW(proxy.getInt(), sdbus::Error);
}

TEST_F(SdbusTestObject, FailsCallingMethodOnNonexistentObject)
{
    TestingProxy proxy(INTERFACE_NAME, "/wrong/path");
    ASSERT_THROW(proxy.getInt(), sdbus::Error);
}

// Signals

TEST_F(SdbusTestObject, EmitsSimpleSignalSuccesfully)
{
    auto count = m_proxy->getSimpleCallCount();
    m_adaptor->simpleSignal();
    usleep(10000);

    ASSERT_THAT(m_proxy->getSimpleCallCount(), Eq(count + 1));
}

TEST_F(SdbusTestObject, EmitsSignalWithMapSuccesfully)
{
    m_adaptor->signalWithMap({{0, "zero"}, {1, "one"}});
    usleep(10000);

    auto map = m_proxy->getMap();
    ASSERT_THAT(map[0], Eq("zero"));
    ASSERT_THAT(map[1], Eq("one"));
}

TEST_F(SdbusTestObject, EmitsSignalWithVariantSuccesfully)
{
    double d = 3.14;
    m_adaptor->signalWithVariant(3.14);
    usleep(10000);

    ASSERT_THAT(m_proxy->getVariantValue(), d);
}

TEST_F(SdbusTestObject, EmitsSignalWithoutRegistrationSuccesfully)
{
    m_adaptor->signalWithoutRegistration({"platform", {"av"}});
    usleep(10000);

    auto signature = m_proxy->getSignatureFromSignal();
    ASSERT_THAT(signature["platform"], Eq("av"));
}

TEST_F(SdbusTestObject, failsEmitingSignalOnNonexistentInterface)
{
    ASSERT_THROW(m_adaptor->emitSignalOnNonexistentInterface(), sdbus::Error);
}

// Properties

TEST_F(SdbusTestObject, ReadsReadPropertySuccesfully)
{
    ASSERT_THAT(m_proxy->state(), Eq(STRING_VALUE));
}

TEST_F(SdbusTestObject, WritesAndReadsReadWritePropertySuccesfully)
{
    uint32_t x = 42;
    ASSERT_NO_THROW(m_proxy->action(x));
    ASSERT_THAT(m_proxy->action(), Eq(x));
}

TEST_F(SdbusTestObject, WritesToWritePropertySuccesfully)
{
    auto x = true;
    ASSERT_NO_THROW(m_proxy->blocking(x));
}

TEST_F(SdbusTestObject, CannotReadFromWriteProperty)
{
    ASSERT_THROW(m_proxy->blocking(), sdbus::Error);
}

TEST_F(SdbusTestObject, AnswersXmlApiDescriptionOnIntrospection)
{
    ASSERT_THAT(m_proxy->Introspect(), Eq(m_adaptor->getExpectedXmlApiDescription()));
}<|MERGE_RESOLUTION|>--- conflicted
+++ resolved
@@ -89,13 +89,7 @@
     std::unique_ptr<TestingProxy> m_proxy;
 };
 
-<<<<<<< HEAD
-sdbus::internal::Connection AdaptorAndProxyFixture::m_connection{sdbus::internal::Connection::BusType::eSystem,
-                                                                 std::make_unique<SdBus>()};
-=======
 std::unique_ptr<sdbus::IConnection> AdaptorAndProxyFixture::s_connection = sdbus::createSystemBusConnection();
-
->>>>>>> fb0224ff
 }
 
 /*-------------------------------------*/
