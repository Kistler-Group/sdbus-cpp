/**
 * (C) 2017 KISTLER INSTRUMENTE AG, Winterthur, Switzerland
 *
 * @file AdaptorAndProxy_test.cpp
 *
 * Created on: Jan 2, 2017
 * Project: sdbus-c++
 * Description: High-level D-Bus IPC C++ library based on sd-bus
 *
 * This file is part of sdbus-c++.
 *
 * sdbus-c++ is free software; you can redistribute it and/or modify it
 * under the terms of the GNU Lesser General Public License as published by
 * the Free Software Foundation, either version 2.1 of the License, or
 * (at your option) any later version.
 *
 * sdbus-c++ is distributed in the hope that it will be useful,
 * but WITHOUT ANY WARRANTY; without even the implied warranty of
 * MERCHANTABILITY or FITNESS FOR A PARTICULAR PURPOSE. See the
 * GNU Lesser General Public License for more details.
 *
 * You should have received a copy of the GNU Lesser General Public License
 * along with sdbus-c++. If not, see <http://www.gnu.org/licenses/>.
 */

// Own
#include "Connection.h"
#include "SdBus.h"

#include "TestingAdaptor.h"
#include "TestingProxy.h"

// sdbus
#include "sdbus-c++/sdbus-c++.h"

// gmock
#include <gtest/gtest.h>
#include <gmock/gmock.h>

// STL
#include <string>
#include <thread>
#include <tuple>
#include <chrono>
#include <fstream>
#include <future>

using ::testing::Eq;
using ::testing::Gt;
using ::testing::ElementsAre;
using namespace std::chrono_literals;

namespace
{

class AdaptorAndProxyFixture : public ::testing::Test
{
public:
    static void SetUpTestCase()
    {
        m_connection.requestName(INTERFACE_NAME);
        m_connection.enterProcessingLoopAsync();
        //m_connection2.enterProcessingLoopAsync();
    }

    static void TearDownTestCase()
    {
        //m_connection2.leaveProcessingLoop();
        m_connection.leaveProcessingLoop();
        m_connection.releaseName(INTERFACE_NAME);
    }

private:
    void SetUp() override
    {
        m_adaptor = std::make_unique<TestingAdaptor>(m_connection);
        m_proxy = std::make_unique<TestingProxy>(/*m_connection2, */INTERFACE_NAME, OBJECT_PATH);
        std::this_thread::sleep_for(50ms); // Give time for the proxy to start listening to signals
    }

    void TearDown() override
    {
        m_proxy.reset();
        m_adaptor.reset();
    }

public:
    static sdbus::internal::Connection m_connection;
    //static sdbus::internal::Connection m_connection2;

    std::unique_ptr<TestingAdaptor> m_adaptor;
    std::unique_ptr<TestingProxy> m_proxy;
};

<<<<<<< HEAD
sdbus::internal::Connection AdaptorAndProxyFixture::m_connection{sdbus::internal::Connection::BusType::eSystem};
//sdbus::internal::Connection AdaptorAndProxyFixture::m_connection2{sdbus::internal::Connection::BusType::eSystem};
=======
sdbus::internal::Connection AdaptorAndProxyFixture::m_connection{sdbus::internal::Connection::BusType::eSystem,
                                                                 std::make_unique<SdBus>()};
>>>>>>> f0cb83ab

}

/*-------------------------------------*/
/* --          TEST CASES           -- */
/*-------------------------------------*/

//TEST(AdaptorAndProxy, CanBeConstructedSuccesfully)
//{
//    auto connection = sdbus::createConnection();
//    connection->requestName(INTERFACE_NAME);

//    ASSERT_NO_THROW(TestingAdaptor adaptor(*connection));
//    ASSERT_NO_THROW(TestingProxy proxy(INTERFACE_NAME, OBJECT_PATH));

//    connection->releaseName(INTERFACE_NAME);
//}

// Methods

using SdbusTestObject = AdaptorAndProxyFixture;

TEST_F(SdbusTestObject, CallsEmptyMethodSuccesfully)
{
    ASSERT_NO_THROW(m_proxy->noArgNoReturn());
}

TEST_F(SdbusTestObject, CallsMethodsWithBaseTypesSuccesfully)
{
    auto resInt = m_proxy->getInt();
    ASSERT_THAT(resInt, Eq(INT32_VALUE));

    auto multiplyRes = m_proxy->multiply(INT64_VALUE, DOUBLE_VALUE);
    ASSERT_THAT(multiplyRes, Eq(INT64_VALUE * DOUBLE_VALUE));
}

TEST_F(SdbusTestObject, CallsMethodsWithTuplesSuccesfully)
{
    auto resTuple = m_proxy->getTuple();
    ASSERT_THAT(std::get<0>(resTuple), Eq(UINT32_VALUE));
    ASSERT_THAT(std::get<1>(resTuple), Eq(STRING_VALUE));
}

TEST_F(SdbusTestObject, CallsMethodsWithStructSuccesfully)
{
    sdbus::Struct<uint8_t, int16_t, double, std::string, std::vector<int16_t>> a{};
    auto vectorRes = m_proxy->getInts16FromStruct(a);
    ASSERT_THAT(vectorRes, Eq(std::vector<int16_t>{0})); // because second item is by default initialized to 0


    sdbus::Struct<uint8_t, int16_t, double, std::string, std::vector<int16_t>> b{
        UINT8_VALUE, INT16_VALUE, DOUBLE_VALUE, STRING_VALUE, {INT16_VALUE, -INT16_VALUE}
    };
    vectorRes = m_proxy->getInts16FromStruct(b);
    ASSERT_THAT(vectorRes, Eq(std::vector<int16_t>{INT16_VALUE, INT16_VALUE, -INT16_VALUE}));
}

TEST_F(SdbusTestObject, CallsMethodWithVariantSuccesfully)
{
    sdbus::Variant v{DOUBLE_VALUE};
    auto variantRes = m_proxy->processVariant(v);
    ASSERT_THAT(variantRes.get<int32_t>(), Eq(static_cast<int32_t>(DOUBLE_VALUE)));
}

TEST_F(SdbusTestObject, CallsMethodWithStructVariantsAndGetMapSuccesfully)
{
    std::vector<int32_t> x{-2, 0, 2};
    sdbus::Struct<sdbus::Variant, sdbus::Variant> y{false, true};
    auto mapOfVariants = m_proxy->getMapOfVariants(x, y);
    decltype(mapOfVariants) res{{-2, false}, {0, false}, {2, true}};

    ASSERT_THAT(mapOfVariants[-2].get<bool>(), Eq(res[-2].get<bool>()));
    ASSERT_THAT(mapOfVariants[0].get<bool>(), Eq(res[0].get<bool>()));
    ASSERT_THAT(mapOfVariants[2].get<bool>(), Eq(res[2].get<bool>()));
}

TEST_F(SdbusTestObject, CallsMethodWithStructInStructSuccesfully)
{
    auto val = m_proxy->getStructInStruct();
    ASSERT_THAT(val.get<0>(), Eq(STRING_VALUE));
    ASSERT_THAT(std::get<0>(std::get<1>(val))[INT32_VALUE], Eq(INT32_VALUE));
}

TEST_F(SdbusTestObject, CallsMethodWithTwoStructsSuccesfully)
{
    auto val = m_proxy->sumStructItems({1, 2}, {3, 4});
    ASSERT_THAT(val, Eq(1 + 2 + 3 + 4));
}

TEST_F(SdbusTestObject, CallsMethodWithTwoVectorsSuccesfully)
{
    auto val = m_proxy->sumVectorItems({1, 7}, {2, 3});
    ASSERT_THAT(val, Eq(1 + 7 + 2 + 3));
}

TEST_F(SdbusTestObject, CallsMethodWithSignatureSuccesfully)
{
    auto resSignature = m_proxy->getSignature();
    ASSERT_THAT(resSignature, Eq(SIGNATURE_VALUE));
}

TEST_F(SdbusTestObject, CallsMethodWithObjectPathSuccesfully)
{
    auto resObjectPath = m_proxy->getObjectPath();
    ASSERT_THAT(resObjectPath, Eq(OBJECT_PATH_VALUE));
}

TEST_F(SdbusTestObject, CallsMethodWithComplexTypeSuccesfully)
{
    auto resComplex = m_proxy->getComplex();
    ASSERT_THAT(resComplex.count(0), Eq(1));
}

TEST_F(SdbusTestObject, CallsMultiplyMethodWithNoReplyFlag)
{
    m_proxy->multiplyWithNoReply(INT64_VALUE, DOUBLE_VALUE);

    for (auto i = 0; i < 100; ++i)
    {
        if (m_adaptor->wasMultiplyCalled())
            break;
        std::this_thread::sleep_for(10ms);
    }
    ASSERT_TRUE(m_adaptor->wasMultiplyCalled());
    ASSERT_THAT(m_adaptor->getMultiplyResult(), Eq(INT64_VALUE * DOUBLE_VALUE));
}

TEST_F(SdbusTestObject, CallsMethodThatThrowsError)
{
    try
    {
        m_proxy->throwError();
        FAIL() << "Expected sdbus::Error exception";
    }
    catch (const sdbus::Error& e)
    {
        ASSERT_THAT(e.getName(), Eq("org.freedesktop.DBus.Error.AccessDenied"));
        ASSERT_THAT(e.getMessage(), Eq("A test error occurred (Operation not permitted)"));
    }
    catch(...)
    {
        FAIL() << "Expected sdbus::Error exception";
    }
}

TEST_F(SdbusTestObject, CallsErrorThrowingMethodWithDontExpectReplySet)
{
    ASSERT_NO_THROW(m_proxy->throwErrorWithNoReply());

    for (auto i = 0; i < 100; ++i)
    {
        if (m_adaptor->wasThrowErrorCalled())
            break;
        std::this_thread::sleep_for(10ms);
    }
    ASSERT_TRUE(m_adaptor->wasThrowErrorCalled());
}

TEST_F(SdbusTestObject, RunsServerSideAsynchoronousMethodAsynchronously)
{
    // Yeah, this is kinda timing-dependent test, but times should be safe...
    std::mutex mtx;
    std::vector<uint32_t> results;
    std::atomic<bool> invoke{};
    std::atomic<int> startedCount{};
    auto call = [&](uint32_t param)
    {
        TestingProxy proxy{INTERFACE_NAME, OBJECT_PATH};
        ++startedCount;
        while (!invoke) ;
        auto result = proxy.doOperationAsync(param);
        std::lock_guard<std::mutex> guard(mtx);
        results.push_back(result);
    };

    std::thread invocations[]{std::thread{call, 1500}, std::thread{call, 1000}, std::thread{call, 500}};
    while (startedCount != 3) ;
    invoke = true;
    std::for_each(std::begin(invocations), std::end(invocations), [](auto& t){ t.join(); });

    ASSERT_THAT(results, ElementsAre(500, 1000, 1500));
}

TEST_F(SdbusTestObject, HandlesCorrectlyABulkOfParallelServerSideAsyncMethods)
{
    std::atomic<size_t> resultCount{};
    std::atomic<bool> invoke{};
    std::atomic<int> startedCount{};
    auto call = [&]()
    {
        TestingProxy proxy{INTERFACE_NAME, OBJECT_PATH};
        ++startedCount;
        while (!invoke) ;

        size_t localResultCount{};
        for (size_t i = 0; i < 500; ++i)
        {
            auto result = proxy.doOperationAsync(i % 2);
            if (result == (i % 2)) // Correct return value?
                localResultCount++;
        }

        resultCount += localResultCount;
    };

    std::thread invocations[]{std::thread{call}, std::thread{call}, std::thread{call}};
    while (startedCount != 3) ;
    invoke = true;
    std::for_each(std::begin(invocations), std::end(invocations), [](auto& t){ t.join(); });

    ASSERT_THAT(resultCount, Eq(1500));
}

TEST_F(SdbusTestObject, InvokesMethodAsynchronouslyOnClientSide)
{
    std::promise<uint32_t> promise;
    auto future = promise.get_future();
    m_proxy->installDoOperationClientSideAsyncReplyHandler([&](uint32_t res, const sdbus::Error* err)
    {
        if (err == nullptr)
            promise.set_value(res);
        else
            promise.set_exception(std::make_exception_ptr(*err));
    });

    m_proxy->doOperationClientSideAsync(100);

    ASSERT_THAT(future.get(), Eq(100));
}

TEST_F(SdbusTestObject, InvokesErroneousMethodAsynchronouslyOnClientSide)
{
    std::promise<uint32_t> promise;
    auto future = promise.get_future();
    m_proxy->installDoOperationClientSideAsyncReplyHandler([&](uint32_t res, const sdbus::Error* err)
    {
        if (err == nullptr)
            promise.set_value(res);
        else
            promise.set_exception(std::make_exception_ptr(*err));
    });

    m_proxy->doErroneousOperationClientSideAsync();

    ASSERT_THROW(future.get(), sdbus::Error);
}

TEST_F(SdbusTestObject, FailsCallingNonexistentMethod)
{
    ASSERT_THROW(m_proxy->callNonexistentMethod(), sdbus::Error);
}

TEST_F(SdbusTestObject, FailsCallingMethodOnNonexistentInterface)
{
    ASSERT_THROW(m_proxy->callMethodOnNonexistentInterface(), sdbus::Error);
}

TEST_F(SdbusTestObject, FailsCallingMethodOnNonexistentDestination)
{
    TestingProxy proxy("wrongDestination", OBJECT_PATH);
    ASSERT_THROW(proxy.getInt(), sdbus::Error);
}

TEST_F(SdbusTestObject, FailsCallingMethodOnNonexistentObject)
{
    TestingProxy proxy(INTERFACE_NAME, "/wrong/path");
    ASSERT_THROW(proxy.getInt(), sdbus::Error);
}

// Signals

TEST_F(SdbusTestObject, EmitsSimpleSignalSuccesfully)
{
    auto count = m_proxy->getSimpleCallCount();
    m_adaptor->simpleSignal();
    usleep(10000);

    ASSERT_THAT(m_proxy->getSimpleCallCount(), Eq(count + 1));
}

TEST_F(SdbusTestObject, EmitsSignalWithMapSuccesfully)
{
    m_adaptor->signalWithMap({{0, "zero"}, {1, "one"}});
    usleep(10000);

    auto map = m_proxy->getMap();
    ASSERT_THAT(map[0], Eq("zero"));
    ASSERT_THAT(map[1], Eq("one"));
}

TEST_F(SdbusTestObject, EmitsSignalWithVariantSuccesfully)
{
    double d = 3.14;
    m_adaptor->signalWithVariant(3.14);
    usleep(10000);

    ASSERT_THAT(m_proxy->getVariantValue(), d);
}

TEST_F(SdbusTestObject, EmitsSignalWithoutRegistrationSuccesfully)
{
    m_adaptor->signalWithoutRegistration({"platform", {"av"}});
    usleep(10000);

    auto signature = m_proxy->getSignatureFromSignal();
    ASSERT_THAT(signature["platform"], Eq("av"));
}

TEST_F(SdbusTestObject, failsEmitingSignalOnNonexistentInterface)
{
    ASSERT_THROW(m_adaptor->emitSignalOnNonexistentInterface(), sdbus::Error);
}

// Properties

TEST_F(SdbusTestObject, ReadsReadPropertySuccesfully)
{
    ASSERT_THAT(m_proxy->state(), Eq(STRING_VALUE));
}

TEST_F(SdbusTestObject, WritesAndReadsReadWritePropertySuccesfully)
{
    uint32_t x = 42;
    ASSERT_NO_THROW(m_proxy->action(x));
    ASSERT_THAT(m_proxy->action(), Eq(x));
}

TEST_F(SdbusTestObject, WritesToWritePropertySuccesfully)
{
    auto x = true;
    ASSERT_NO_THROW(m_proxy->blocking(x));
}

TEST_F(SdbusTestObject, CannotReadFromWriteProperty)
{
    ASSERT_THROW(m_proxy->blocking(), sdbus::Error);
}

TEST_F(SdbusTestObject, AnswersXmlApiDescriptionOnIntrospection)
{
    ASSERT_THAT(m_proxy->Introspect(), Eq(m_adaptor->getExpectedXmlApiDescription()));
}<|MERGE_RESOLUTION|>--- conflicted
+++ resolved
@@ -92,13 +92,9 @@
     std::unique_ptr<TestingProxy> m_proxy;
 };
 
-<<<<<<< HEAD
-sdbus::internal::Connection AdaptorAndProxyFixture::m_connection{sdbus::internal::Connection::BusType::eSystem};
-//sdbus::internal::Connection AdaptorAndProxyFixture::m_connection2{sdbus::internal::Connection::BusType::eSystem};
-=======
 sdbus::internal::Connection AdaptorAndProxyFixture::m_connection{sdbus::internal::Connection::BusType::eSystem,
                                                                  std::make_unique<SdBus>()};
->>>>>>> f0cb83ab
+//sdbus::internal::Connection AdaptorAndProxyFixture::m_connection2{sdbus::internal::Connection::BusType::eSystem};
 
 }
 
@@ -106,16 +102,16 @@
 /* --          TEST CASES           -- */
 /*-------------------------------------*/
 
-//TEST(AdaptorAndProxy, CanBeConstructedSuccesfully)
-//{
-//    auto connection = sdbus::createConnection();
-//    connection->requestName(INTERFACE_NAME);
-
-//    ASSERT_NO_THROW(TestingAdaptor adaptor(*connection));
-//    ASSERT_NO_THROW(TestingProxy proxy(INTERFACE_NAME, OBJECT_PATH));
-
-//    connection->releaseName(INTERFACE_NAME);
-//}
+TEST(AdaptorAndProxy, CanBeConstructedSuccesfully)
+{
+    auto connection = sdbus::createConnection();
+    connection->requestName(INTERFACE_NAME);
+
+    ASSERT_NO_THROW(TestingAdaptor adaptor(*connection));
+    ASSERT_NO_THROW(TestingProxy proxy(INTERFACE_NAME, OBJECT_PATH));
+
+    connection->releaseName(INTERFACE_NAME);
+}
 
 // Methods
 
