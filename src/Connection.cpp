/**
 * (C) 2017 KISTLER INSTRUMENTE AG, Winterthur, Switzerland
 *
 * @file Connection.cpp
 *
 * Created on: Nov 8, 2016
 * Project: sdbus-c++
 * Description: High-level D-Bus IPC C++ library based on sd-bus
 *
 * This file is part of sdbus-c++.
 *
 * sdbus-c++ is free software; you can redistribute it and/or modify it
 * under the terms of the GNU Lesser General Public License as published by
 * the Free Software Foundation, either version 2.1 of the License, or
 * (at your option) any later version.
 *
 * sdbus-c++ is distributed in the hope that it will be useful,
 * but WITHOUT ANY WARRANTY; without even the implied warranty of
 * MERCHANTABILITY or FITNESS FOR A PARTICULAR PURPOSE. See the
 * GNU Lesser General Public License for more details.
 *
 * You should have received a copy of the GNU Lesser General Public License
 * along with sdbus-c++. If not, see <http://www.gnu.org/licenses/>.
 */

#include "Connection.h"
#include "SdBus.h"
#include <sdbus-c++/Message.h>
#include <sdbus-c++/Error.h>
#include "ScopeGuard.h"
#include <systemd/sd-bus.h>
#include <unistd.h>
#include <poll.h>
#include <sys/eventfd.h>

namespace sdbus { namespace internal {

Connection::Connection(Connection::BusType type, std::unique_ptr<ISdBus>&& interface)
    : busType_(type)
    , iface_(std::move(interface))
{
    auto bus = openBus(busType_);
    bus_.reset(bus);

    finishHandshake(bus);

    loopExitFd_ = createProcessingLoopExitDescriptor();
    std::cerr << "Created eventfd " << loopExitFd_ << " of " << this << std::endl;
}

Connection::~Connection()
{
    leaveProcessingLoop();
    std::cerr << "Closing eventfd " << loopExitFd_ << " of " << this << std::endl;
    closeProcessingLoopExitDescriptor(loopExitFd_);
}

void Connection::requestName(const std::string& name)
{
    auto r = iface_->sd_bus_request_name(bus_.get(), name.c_str(), 0);
    SDBUS_THROW_ERROR_IF(r < 0, "Failed to request bus name", -r);
}

void Connection::releaseName(const std::string& name)
{
    auto r = iface_->sd_bus_release_name(bus_.get(), name.c_str());
    SDBUS_THROW_ERROR_IF(r < 0, "Failed to release bus name", -r);
}

void Connection::enterProcessingLoop()
{
    std::unique_lock<std::recursive_mutex> lock(busMutex_);

    while (true)
    {
        auto processed = processPendingRequest();
        if (processed)
            continue; // Process next one

        lock.unlock();
        SCOPE_EXIT{ lock.lock(); };
        auto success = waitForNextRequest();
        if (!success)
            break; // Exit processing loop

        // Not necesary anymore with bus mutex
        //if (success.asyncMsgsToProcess)
        //    processUserRequests();
    }
}

void Connection::enterProcessingLoopAsync()
{
    std::cerr << "--> enterProcessingLoopAsync() for connection " << this << std::endl;
    // TODO: Check that joinable() means a valid non-empty thread
    if (!asyncLoopThread_.joinable())
        asyncLoopThread_ = std::thread([this](){ enterProcessingLoop(); });
}

void Connection::leaveProcessingLoop()
{
    notifyProcessingLoopToExit();
    joinWithProcessingLoop();
}

sd_bus_slot* Connection::addObjectVTable( const std::string& objectPath
                                        , const std::string& interfaceName
                                        , const sd_bus_vtable* vtable
                                        , void* userData )
{
    sd_bus_slot *slot{};

    auto r = iface_->sd_bus_add_object_vtable( bus_.get()
                                             , &slot
                                             , objectPath.c_str()
                                             , interfaceName.c_str()
                                             , vtable
                                             , userData );

    SDBUS_THROW_ERROR_IF(r < 0, "Failed to register object vtable", -r);

    return slot;
}

void Connection::removeObjectVTable(sd_bus_slot* vtableHandle)
{
    iface_->sd_bus_slot_unref(vtableHandle);
}

MethodCall Connection::createMethodCall( const std::string& destination
                                       , const std::string& objectPath
                                       , const std::string& interfaceName
                                       , const std::string& methodName ) const
{
    // Note: It should be safe even without locking busMutex_ here

    sd_bus_message *sdbusMsg{};

    // Returned message will become an owner of sdbusMsg
    SCOPE_EXIT{ iface_->sd_bus_message_unref(sdbusMsg); };

<<<<<<< HEAD
    // It is thread-safe to create a message this way
    auto r = sd_bus_message_new_method_call( bus_.get()
                                           , &sdbusMsg
                                           , destination.c_str()
                                           , objectPath.c_str()
                                           , interfaceName.c_str()
                                           , methodName.c_str() );
=======
    auto r = iface_->sd_bus_message_new_method_call( bus_.get()
                                                   , &sdbusMsg
                                                   , destination.c_str()
                                                   , objectPath.c_str()
                                                   , interfaceName.c_str()
                                                   , methodName.c_str() );
>>>>>>> f0cb83ab

    SDBUS_THROW_ERROR_IF(r < 0, "Failed to create method call", -r);

    return MethodCall(sdbusMsg);
}

Signal Connection::createSignal( const std::string& objectPath
                               , const std::string& interfaceName
                               , const std::string& signalName ) const
{
    // Note: It should be safe even without locking busMutex_ here

    sd_bus_message *sdbusSignal{};

    // Returned message will become an owner of sdbusSignal
    SCOPE_EXIT{ iface_->sd_bus_message_unref(sdbusSignal); };

<<<<<<< HEAD
    // It is thread-safe to create a message this way
    auto r = sd_bus_message_new_signal( bus_.get()
                                      , &sdbusSignal
                                      , objectPath.c_str()
                                      , interfaceName.c_str()
                                      , signalName.c_str() );
=======
    auto r = iface_->sd_bus_message_new_signal( bus_.get()
                                              , &sdbusSignal
                                              , objectPath.c_str()
                                              , interfaceName.c_str()
                                              , signalName.c_str() );
>>>>>>> f0cb83ab

    SDBUS_THROW_ERROR_IF(r < 0, "Failed to create signal", -r);

    return Signal(sdbusSignal);
}

sd_bus_slot* Connection::registerSignalHandler( const std::string& objectPath
                                              , const std::string& interfaceName
                                              , const std::string& signalName
                                              , sd_bus_message_handler_t callback
                                              , void* userData )
{
    std::lock_guard<std::recursive_mutex> lock(busMutex_);

    sd_bus_slot *slot{};

    auto filter = composeSignalMatchFilter(objectPath, interfaceName, signalName);
<<<<<<< HEAD
    auto r = sd_bus_add_match(bus_.get(), &slot, filter.c_str(), callback, userData);
    std::cerr << "Registered signal " << signalName << " with slot " << slot << std::endl;
=======
    auto r = iface_->sd_bus_add_match(bus_.get(), &slot, filter.c_str(), callback, userData);
>>>>>>> f0cb83ab

    SDBUS_THROW_ERROR_IF(r < 0, "Failed to register signal handler", -r);

    return slot;
};

void Connection::unregisterSignalHandler(sd_bus_slot* handlerCookie)
{
<<<<<<< HEAD
    std::lock_guard<std::recursive_mutex> lock(busMutex_);

    sd_bus_slot_unref((sd_bus_slot *)handlerCookie);
=======
    iface_->sd_bus_slot_unref(handlerCookie);
>>>>>>> f0cb83ab
}

MethodReply Connection::callMethod(const MethodCall& message)
{
    std::lock_guard<std::recursive_mutex> lock(busMutex_);

    return message.send();
}

void Connection::callMethod(const AsyncMethodCall& message, void* callback, void* userData)
{
    std::lock_guard<std::recursive_mutex> lock(busMutex_);

    message.send(callback, userData);
}

void Connection::sendMethodReply(const MethodReply& message)
{
    std::lock_guard<std::recursive_mutex> lock(busMutex_);

    message.send();
}

void Connection::emitSignal(const Signal& message)
{
<<<<<<< HEAD
    std::lock_guard<std::recursive_mutex> lock(busMutex_);

    message.send();
=======
    auto interface = std::make_unique<SdBus>();
    assert(interface != nullptr);
    return std::make_unique<sdbus::internal::Connection>(busType_, std::move(interface));
>>>>>>> f0cb83ab
}

sd_bus* Connection::openBus(Connection::BusType type)
{
    sd_bus* bus{};
    int r = 0;
    if (type == BusType::eSystem)
        r = iface_->sd_bus_open_system(&bus);
    else if (type == BusType::eSession)
        r = iface_->sd_bus_open_user(&bus);
    else
        assert(false);

    SDBUS_THROW_ERROR_IF(r < 0, "Failed to open bus", -r);
    assert(bus != nullptr);

    return bus;
}

void Connection::finishHandshake(sd_bus* bus)
{
    // Process all requests that are part of the initial handshake,
    // like processing the Hello message response, authentication etc.,
    // to avoid connection authentication timeout in dbus daemon.

    assert(bus != nullptr);

    auto r = iface_->sd_bus_flush(bus);

    SDBUS_THROW_ERROR_IF(r < 0, "Failed to flush bus on opening", -r);
}

int Connection::createProcessingLoopExitDescriptor()
{
    auto r = eventfd(0, EFD_SEMAPHORE | EFD_CLOEXEC | EFD_NONBLOCK);

    SDBUS_THROW_ERROR_IF(r < 0, "Failed to create event object", -errno);

    return r;
}

void Connection::closeProcessingLoopExitDescriptor(int fd)
{
    close(fd);
}

void Connection::notifyProcessingLoopToExit()
{
    assert(loopExitFd_ >= 0);

    uint64_t value = 1;
    auto r = write(loopExitFd_, &value, sizeof(value));
    std::cerr << "Wrote to notification fd " << loopExitFd_ << std::endl;
    SDBUS_THROW_ERROR_IF(r < 0, "Failed to notify processing loop", -errno);
}

void Connection::clearExitNotification()
{
    uint64_t value{};
    auto r = read(loopExitFd_, &value, sizeof(value));
    SDBUS_THROW_ERROR_IF(r < 0, "Failed to read from the event descriptor", -errno);
}

void Connection::joinWithProcessingLoop()
{
    if (asyncLoopThread_.joinable())
        asyncLoopThread_.join();
}

bool Connection::processPendingRequest()
{
    auto bus = bus_.get();

    assert(bus != nullptr);

    int r = iface_->sd_bus_process(bus, nullptr);

    SDBUS_THROW_ERROR_IF(r < 0, "Failed to process bus requests", -r);

    return r > 0;
}

bool Connection::waitForNextRequest()
{
    auto bus = bus_.get();

    assert(bus != nullptr);
    assert(loopExitFd_ != 0);

    auto r = iface_->sd_bus_get_fd(bus);
    SDBUS_THROW_ERROR_IF(r < 0, "Failed to get bus descriptor", -r);
    auto sdbusFd = r;

    r = iface_->sd_bus_get_events(bus);
    SDBUS_THROW_ERROR_IF(r < 0, "Failed to get bus events", -r);
    short int sdbusEvents = r;

    uint64_t usec;
    iface_->sd_bus_get_timeout(bus, &usec);

    struct pollfd fds[] = {{sdbusFd, sdbusEvents, 0}, {loopExitFd_, POLLIN | POLLHUP | POLLERR | POLLNVAL, 0}};
    auto fdsCount = sizeof(fds)/sizeof(fds[0]);

    std::cerr << "[lt] Going to poll on fs " << sdbusFd << " with events " << sdbusEvents << ", and fs " << loopExitFd_ << " with timeout " << usec << " and fdscount == " << fdsCount << std::endl;
    r = poll(fds, fdsCount, usec == (uint64_t) -1 ? -1 : (usec+999)/1000);

    if (r < 0 && errno == EINTR)
    {
        std::cerr << "<<<>>>> GOT EINTR" << std::endl;
        return true; // Try again
    }

    SDBUS_THROW_ERROR_IF(r < 0, "Failed to wait on the bus", -errno);

    if ((fds[1].revents & POLLHUP) || (fds[1].revents & POLLERR) || ((fds[1].revents & POLLNVAL)))
    {
        std::cerr << "!!!!!!!!!! Something went wrong on polling" << std::endl;
    }
    if (fds[1].revents & POLLIN)
    {
        clearExitNotification();
        return false;
    }

    return true;
}

std::string Connection::composeSignalMatchFilter( const std::string& objectPath
                                                , const std::string& interfaceName
                                                , const std::string& signalName )
{
    std::string filter;

    filter += "type='signal',";
    filter += "interface='" + interfaceName + "',";
    filter += "member='" + signalName + "',";
    filter += "path='" + objectPath + "'";

    return filter;
}

}}

namespace sdbus {

std::unique_ptr<sdbus::IConnection> createConnection()
{
    return createSystemBusConnection();
}

std::unique_ptr<sdbus::IConnection> createConnection(const std::string& name)
{
    return createSystemBusConnection(name);
}

std::unique_ptr<sdbus::IConnection> createSystemBusConnection()
{
    auto interface = std::make_unique<SdBus>();
    assert(interface != nullptr);
    return std::make_unique<sdbus::internal::Connection>(sdbus::internal::Connection::BusType::eSystem,
                                                         std::move(interface));
}

std::unique_ptr<sdbus::IConnection> createSystemBusConnection(const std::string& name)
{
    auto conn = createSystemBusConnection();
    conn->requestName(name);
    return conn;
}

std::unique_ptr<sdbus::IConnection> createSessionBusConnection()
{
    auto interface = std::make_unique<SdBus>();
    assert(interface != nullptr);
    return std::make_unique<sdbus::internal::Connection>(sdbus::internal::Connection::BusType::eSession,
                                                         std::move(interface));
}

std::unique_ptr<sdbus::IConnection> createSessionBusConnection(const std::string& name)
{
    auto conn = createSessionBusConnection();
    conn->requestName(name);
    return conn;
}

}<|MERGE_RESOLUTION|>--- conflicted
+++ resolved
@@ -45,13 +45,13 @@
     finishHandshake(bus);
 
     loopExitFd_ = createProcessingLoopExitDescriptor();
-    std::cerr << "Created eventfd " << loopExitFd_ << " of " << this << std::endl;
+    //std::cerr << "Created eventfd " << loopExitFd_ << " of " << this << std::endl;
 }
 
 Connection::~Connection()
 {
     leaveProcessingLoop();
-    std::cerr << "Closing eventfd " << loopExitFd_ << " of " << this << std::endl;
+    //std::cerr << "Closing eventfd " << loopExitFd_ << " of " << this << std::endl;
     closeProcessingLoopExitDescriptor(loopExitFd_);
 }
 
@@ -82,17 +82,11 @@
         auto success = waitForNextRequest();
         if (!success)
             break; // Exit processing loop
-
-        // Not necesary anymore with bus mutex
-        //if (success.asyncMsgsToProcess)
-        //    processUserRequests();
     }
 }
 
 void Connection::enterProcessingLoopAsync()
 {
-    std::cerr << "--> enterProcessingLoopAsync() for connection " << this << std::endl;
-    // TODO: Check that joinable() means a valid non-empty thread
     if (!asyncLoopThread_.joinable())
         asyncLoopThread_ = std::thread([this](){ enterProcessingLoop(); });
 }
@@ -132,29 +126,19 @@
                                        , const std::string& interfaceName
                                        , const std::string& methodName ) const
 {
-    // Note: It should be safe even without locking busMutex_ here
+    // Note: It should be safe even without locking busMutex_ here. NOOOOO IT IS NOT!!!
 
     sd_bus_message *sdbusMsg{};
 
     // Returned message will become an owner of sdbusMsg
     SCOPE_EXIT{ iface_->sd_bus_message_unref(sdbusMsg); };
 
-<<<<<<< HEAD
-    // It is thread-safe to create a message this way
-    auto r = sd_bus_message_new_method_call( bus_.get()
-                                           , &sdbusMsg
-                                           , destination.c_str()
-                                           , objectPath.c_str()
-                                           , interfaceName.c_str()
-                                           , methodName.c_str() );
-=======
     auto r = iface_->sd_bus_message_new_method_call( bus_.get()
                                                    , &sdbusMsg
                                                    , destination.c_str()
                                                    , objectPath.c_str()
                                                    , interfaceName.c_str()
                                                    , methodName.c_str() );
->>>>>>> f0cb83ab
 
     SDBUS_THROW_ERROR_IF(r < 0, "Failed to create method call", -r);
 
@@ -165,27 +149,18 @@
                                , const std::string& interfaceName
                                , const std::string& signalName ) const
 {
-    // Note: It should be safe even without locking busMutex_ here
+    // Note: It should be safe even without locking busMutex_ here. NOOOOO IT IS NOT!!!
 
     sd_bus_message *sdbusSignal{};
 
     // Returned message will become an owner of sdbusSignal
     SCOPE_EXIT{ iface_->sd_bus_message_unref(sdbusSignal); };
 
-<<<<<<< HEAD
-    // It is thread-safe to create a message this way
-    auto r = sd_bus_message_new_signal( bus_.get()
-                                      , &sdbusSignal
-                                      , objectPath.c_str()
-                                      , interfaceName.c_str()
-                                      , signalName.c_str() );
-=======
     auto r = iface_->sd_bus_message_new_signal( bus_.get()
                                               , &sdbusSignal
                                               , objectPath.c_str()
                                               , interfaceName.c_str()
                                               , signalName.c_str() );
->>>>>>> f0cb83ab
 
     SDBUS_THROW_ERROR_IF(r < 0, "Failed to create signal", -r);
 
@@ -203,12 +178,7 @@
     sd_bus_slot *slot{};
 
     auto filter = composeSignalMatchFilter(objectPath, interfaceName, signalName);
-<<<<<<< HEAD
-    auto r = sd_bus_add_match(bus_.get(), &slot, filter.c_str(), callback, userData);
-    std::cerr << "Registered signal " << signalName << " with slot " << slot << std::endl;
-=======
     auto r = iface_->sd_bus_add_match(bus_.get(), &slot, filter.c_str(), callback, userData);
->>>>>>> f0cb83ab
 
     SDBUS_THROW_ERROR_IF(r < 0, "Failed to register signal handler", -r);
 
@@ -217,13 +187,9 @@
 
 void Connection::unregisterSignalHandler(sd_bus_slot* handlerCookie)
 {
-<<<<<<< HEAD
-    std::lock_guard<std::recursive_mutex> lock(busMutex_);
-
-    sd_bus_slot_unref((sd_bus_slot *)handlerCookie);
-=======
+    std::lock_guard<std::recursive_mutex> lock(busMutex_);
+
     iface_->sd_bus_slot_unref(handlerCookie);
->>>>>>> f0cb83ab
 }
 
 MethodReply Connection::callMethod(const MethodCall& message)
@@ -249,15 +215,9 @@
 
 void Connection::emitSignal(const Signal& message)
 {
-<<<<<<< HEAD
     std::lock_guard<std::recursive_mutex> lock(busMutex_);
 
     message.send();
-=======
-    auto interface = std::make_unique<SdBus>();
-    assert(interface != nullptr);
-    return std::make_unique<sdbus::internal::Connection>(busType_, std::move(interface));
->>>>>>> f0cb83ab
 }
 
 sd_bus* Connection::openBus(Connection::BusType type)
@@ -417,8 +377,8 @@
 {
     auto interface = std::make_unique<SdBus>();
     assert(interface != nullptr);
-    return std::make_unique<sdbus::internal::Connection>(sdbus::internal::Connection::BusType::eSystem,
-                                                         std::move(interface));
+    return std::make_unique<sdbus::internal::Connection>( sdbus::internal::Connection::BusType::eSystem
+                                                        , std::move(interface));
 }
 
 std::unique_ptr<sdbus::IConnection> createSystemBusConnection(const std::string& name)
@@ -432,8 +392,8 @@
 {
     auto interface = std::make_unique<SdBus>();
     assert(interface != nullptr);
-    return std::make_unique<sdbus::internal::Connection>(sdbus::internal::Connection::BusType::eSession,
-                                                         std::move(interface));
+    return std::make_unique<sdbus::internal::Connection>( sdbus::internal::Connection::BusType::eSession
+                                                        , std::move(interface));
 }
 
 std::unique_ptr<sdbus::IConnection> createSessionBusConnection(const std::string& name)
