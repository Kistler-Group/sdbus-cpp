/**
 * (C) 2017 KISTLER INSTRUMENTE AG, Winterthur, Switzerland
 *
 * @file Connection.h
 *
 * Created on: Nov 8, 2016
 * Project: sdbus-c++
 * Description: High-level D-Bus IPC C++ library based on sd-bus
 *
 * This file is part of sdbus-c++.
 *
 * sdbus-c++ is free software; you can redistribute it and/or modify it
 * under the terms of the GNU Lesser General Public License as published by
 * the Free Software Foundation, either version 2.1 of the License, or
 * (at your option) any later version.
 *
 * sdbus-c++ is distributed in the hope that it will be useful,
 * but WITHOUT ANY WARRANTY; without even the implied warranty of
 * MERCHANTABILITY or FITNESS FOR A PARTICULAR PURPOSE. See the
 * GNU Lesser General Public License for more details.
 *
 * You should have received a copy of the GNU Lesser General Public License
 * along with sdbus-c++. If not, see <http://www.gnu.org/licenses/>.
 */

#ifndef SDBUS_CXX_INTERNAL_CONNECTION_H_
#define SDBUS_CXX_INTERNAL_CONNECTION_H_

#include <sdbus-c++/IConnection.h>
#include <sdbus-c++/Message.h>
#include "IConnection.h"
<<<<<<< HEAD
#include "ScopeGuard.h"
=======
#include "ISdBus.h"

>>>>>>> f0cb83ab
#include <systemd/sd-bus.h>
#include <memory>
#include <thread>
#include <mutex>

namespace sdbus { namespace internal {

    class Connection
        : public sdbus::IConnection           // External, public interface
        , public sdbus::internal::IConnection // Internal, private interface
    {
    public:
        enum class BusType
        {
            eSystem,
            eSession
        };

<<<<<<< HEAD
        Connection(BusType type);
=======
        Connection(BusType type, std::unique_ptr<ISdBus>&& interface);
>>>>>>> f0cb83ab
        ~Connection() override;

        void requestName(const std::string& name) override;
        void releaseName(const std::string& name) override;
        void enterProcessingLoop() override;
        void enterProcessingLoopAsync() override;
        void leaveProcessingLoop() override;

        sd_bus_slot* addObjectVTable( const std::string& objectPath
                                    , const std::string& interfaceName
                                    , const sd_bus_vtable* vtable
                                    , void* userData ) override;
        void removeObjectVTable(sd_bus_slot* vtableHandle) override;

        MethodCall createMethodCall( const std::string& destination
                                   , const std::string& objectPath
                                   , const std::string& interfaceName
                                   , const std::string& methodName ) const override;
        Signal createSignal( const std::string& objectPath
                           , const std::string& interfaceName
                           , const std::string& signalName ) const override;

        sd_bus_slot* registerSignalHandler( const std::string& objectPath
                                          , const std::string& interfaceName
                                          , const std::string& signalName
                                          , sd_bus_message_handler_t callback
                                          , void* userData ) override;
        void unregisterSignalHandler(sd_bus_slot* handlerCookie) override;

        MethodReply callMethod(const MethodCall& message) override;
        void callMethod(const AsyncMethodCall& message, void* callback, void* userData) override;
        void sendMethodReply(const MethodReply& message) override;
        void emitSignal(const Signal& message) override;

    private:
<<<<<<< HEAD
        static sd_bus* openBus(Connection::BusType type);
        static void finishHandshake(sd_bus* bus);
        static int createProcessingLoopExitDescriptor();
        static void closeProcessingLoopExitDescriptor(int fd);
=======
        struct WaitResult
        {
            bool msgsToProcess;
            bool asyncMsgsToProcess;
            operator bool()
            {
                return msgsToProcess || asyncMsgsToProcess;
            }
        };
        sd_bus* openBus(Connection::BusType type);
        void finishHandshake(sd_bus* bus);
        static int createLoopNotificationDescriptor();
        static void closeLoopNotificationDescriptor(int fd);
>>>>>>> f0cb83ab
        bool processPendingRequest();
        bool waitForNextRequest();
        static std::string composeSignalMatchFilter( const std::string& objectPath
                                                   , const std::string& interfaceName
                                                   , const std::string& signalName );
        void notifyProcessingLoopToExit();
        void clearExitNotification();
        void joinWithProcessingLoop();

        // TODO move this and threading logic and method around it to separate class?
        /*
        template <typename _Callable, typename... _Args, std::enable_if_t<std::is_void<function_result_t<_Callable>>::value, int> = 0>
        inline auto tryExecuteSync(_Callable&& fnc, const _Args&... args);
        template <typename _Callable, typename... _Args, std::enable_if_t<!std::is_void<function_result_t<_Callable>>::value, int> = 0>
        inline auto tryExecuteSync(_Callable&& fnc, const _Args&... args);
        template <typename _Callable, typename... _Args, std::enable_if_t<std::is_void<function_result_t<_Callable>>::value, int> = 0>
        inline void executeAsync(_Callable&& fnc, const _Args&... args);
        template <typename _Callable, typename... _Args, std::enable_if_t<!std::is_void<function_result_t<_Callable>>::value, int> = 0>
        inline auto executeAsync(_Callable&& fnc, const _Args&... args);
        template <typename _Callable, typename... _Args>
        inline void executeAsyncAndDontWaitForResult(_Callable&& fnc, const _Args&... args);
        */

    private:
<<<<<<< HEAD
        std::unique_ptr<sd_bus, decltype(&sd_bus_flush_close_unref)> bus_{nullptr, &sd_bus_flush_close_unref};
=======
        std::unique_ptr<ISdBus> iface_;
        std::unique_ptr<sd_bus, std::function<sd_bus*(sd_bus*)>> bus_ {nullptr, [this](sd_bus* bus)
                                                                                {
                                                                                    return iface_->sd_bus_flush_close_unref(bus);
                                                                                }};
        std::thread asyncLoopThread_;
        std::mutex mutex_;
        std::queue<MethodReply> asyncReplies_;
        std::atomic<bool> exitLoopThread_;
        int notificationFd_{-1};
>>>>>>> f0cb83ab
        BusType busType_;
        std::recursive_mutex busMutex_;

        std::thread asyncLoopThread_;
        int loopExitFd_{-1};
    };

}}

#endif /* SDBUS_CXX_INTERNAL_CONNECTION_H_ */<|MERGE_RESOLUTION|>--- conflicted
+++ resolved
@@ -29,12 +29,8 @@
 #include <sdbus-c++/IConnection.h>
 #include <sdbus-c++/Message.h>
 #include "IConnection.h"
-<<<<<<< HEAD
 #include "ScopeGuard.h"
-=======
 #include "ISdBus.h"
-
->>>>>>> f0cb83ab
 #include <systemd/sd-bus.h>
 #include <memory>
 #include <thread>
@@ -53,11 +49,7 @@
             eSession
         };
 
-<<<<<<< HEAD
-        Connection(BusType type);
-=======
         Connection(BusType type, std::unique_ptr<ISdBus>&& interface);
->>>>>>> f0cb83ab
         ~Connection() override;
 
         void requestName(const std::string& name) override;
@@ -93,26 +85,10 @@
         void emitSignal(const Signal& message) override;
 
     private:
-<<<<<<< HEAD
-        static sd_bus* openBus(Connection::BusType type);
-        static void finishHandshake(sd_bus* bus);
+        sd_bus* openBus(Connection::BusType type);
+        void finishHandshake(sd_bus* bus);
         static int createProcessingLoopExitDescriptor();
         static void closeProcessingLoopExitDescriptor(int fd);
-=======
-        struct WaitResult
-        {
-            bool msgsToProcess;
-            bool asyncMsgsToProcess;
-            operator bool()
-            {
-                return msgsToProcess || asyncMsgsToProcess;
-            }
-        };
-        sd_bus* openBus(Connection::BusType type);
-        void finishHandshake(sd_bus* bus);
-        static int createLoopNotificationDescriptor();
-        static void closeLoopNotificationDescriptor(int fd);
->>>>>>> f0cb83ab
         bool processPendingRequest();
         bool waitForNextRequest();
         static std::string composeSignalMatchFilter( const std::string& objectPath
@@ -122,36 +98,14 @@
         void clearExitNotification();
         void joinWithProcessingLoop();
 
-        // TODO move this and threading logic and method around it to separate class?
-        /*
-        template <typename _Callable, typename... _Args, std::enable_if_t<std::is_void<function_result_t<_Callable>>::value, int> = 0>
-        inline auto tryExecuteSync(_Callable&& fnc, const _Args&... args);
-        template <typename _Callable, typename... _Args, std::enable_if_t<!std::is_void<function_result_t<_Callable>>::value, int> = 0>
-        inline auto tryExecuteSync(_Callable&& fnc, const _Args&... args);
-        template <typename _Callable, typename... _Args, std::enable_if_t<std::is_void<function_result_t<_Callable>>::value, int> = 0>
-        inline void executeAsync(_Callable&& fnc, const _Args&... args);
-        template <typename _Callable, typename... _Args, std::enable_if_t<!std::is_void<function_result_t<_Callable>>::value, int> = 0>
-        inline auto executeAsync(_Callable&& fnc, const _Args&... args);
-        template <typename _Callable, typename... _Args>
-        inline void executeAsyncAndDontWaitForResult(_Callable&& fnc, const _Args&... args);
-        */
-
     private:
-<<<<<<< HEAD
-        std::unique_ptr<sd_bus, decltype(&sd_bus_flush_close_unref)> bus_{nullptr, &sd_bus_flush_close_unref};
-=======
         std::unique_ptr<ISdBus> iface_;
         std::unique_ptr<sd_bus, std::function<sd_bus*(sd_bus*)>> bus_ {nullptr, [this](sd_bus* bus)
                                                                                 {
                                                                                     return iface_->sd_bus_flush_close_unref(bus);
                                                                                 }};
-        std::thread asyncLoopThread_;
-        std::mutex mutex_;
-        std::queue<MethodReply> asyncReplies_;
-        std::atomic<bool> exitLoopThread_;
-        int notificationFd_{-1};
->>>>>>> f0cb83ab
         BusType busType_;
+        // TODO This will be moved to ISdBus
         std::recursive_mutex busMutex_;
 
         std::thread asyncLoopThread_;
