--- conflicted
+++ resolved
@@ -50,10 +50,6 @@
         ObjectProxy( std::unique_ptr<sdbus::internal::IConnection>&& connection
                    , std::string destination
                    , std::string objectPath );
-<<<<<<< HEAD
-=======
-        ~ObjectProxy() override;
->>>>>>> f0cb83ab
 
         MethodCall createMethodCall(const std::string& interfaceName, const std::string& methodName) override;
         AsyncMethodCall createAsyncMethodCall(const std::string& interfaceName, const std::string& methodName) override;
