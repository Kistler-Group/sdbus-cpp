--- conflicted
+++ resolved
@@ -702,13 +702,8 @@
 
     thread_local struct BusReferenceKeeper
     {
-<<<<<<< HEAD
-        explicit BusReferenceKeeper(sd_bus* bus) : bus_(bus) {}
-        ~BusReferenceKeeper() { sd_bus_unref(bus_); }
-=======
-        BusReferenceKeeper(sd_bus* bus) : bus_(sd_bus_ref(bus)) { sd_bus_flush(bus_); }
+        explicit BusReferenceKeeper(sd_bus* bus) : bus_(sd_bus_ref(bus)) { sd_bus_flush(bus_); }
         ~BusReferenceKeeper() { sd_bus_flush_close_unref(bus_); }
->>>>>>> efe799ef
         sd_bus* bus_{};
     } busReferenceKeeper{bus};
 
